#Gin Web Framework

[![GoDoc](https://godoc.org/github.com/gin-gonic/gin?status.png)](https://godoc.org/github.com/gin-gonic/gin)
[![Build Status](https://travis-ci.org/gin-gonic/gin.svg)](https://travis-ci.org/gin-gonic/gin)

Gin is a web framework written in Golang. It features a martini-like API with much better performance, up to 40 times faster. If you need performance and good productivity, you will love Gin.  
![Gin console logger](http://gin-gonic.github.io/gin/other/console.png)

##Gin is new, will it be supported?

Yes, Gin is an internal project of [my](https://github.com/manucorporat) upcoming startup. We developed it and we are going to continue using and improve it.


##Roadmap for v0.2
- Performance improments, reduce allocation and garbage collection overhead
- Fix bugs
- Ask our designer for a cool logo
- Add tons of unit tests and benchmarks
- Improve logging system
- Improve JSON/XML validation using bindings
- Improve XML support
- Improve documentation
- Add more cool middlewares, for example redis catching (this also helps developers to understand the framework)
- Continuous integration



## Start using it
Obviously, you need to have Git and Go! already installed to run Gin.  
Run this in your terminal

```
go get github.com/gin-gonic/gin
```
Then import it in your Go! code:

```
import "github.com/gin-gonic/gin"
```


##API Examples

#### Create most basic PING/PONG HTTP endpoint
```go 
package main

import "github.com/gin-gonic/gin"

func main() {
	r := gin.Default()
	r.GET("/ping", func(c *gin.Context) {
		c.String(200, "pong")
	})

	// Listen and server on 0.0.0.0:8080
	r.Run(":8080")
}
```

#### Using GET, POST, PUT, PATCH, DELETE and OPTIONS

```go
func main() {
<<<<<<< HEAD
    // Creates a gin router + logger and recovery (crash-free) middlewares
    r := gin.Default()
    
    r.GET("/someGet", getting)
    r.POST("/somePost", posting)
    r.PUT("/somePut", putting)
    r.DELETE("/someDelete", deleting)
    r.PATCH("/somePatch", patching)
    r.HEAD("/someHead", head)
    r.OPTIONS("/someOptions", options)

    // Listen and server on 0.0.0.0:8080
    r.Run(":8080")
=======
	// Creates a gin router + logger and recovery (crash-free) middlewares
	r := gin.Default()

	r.GET("/someGet", getting)
	r.POST("/somePost", posting)
	r.PUT("/somePut", putting)
	r.DELETE("/someDelete", deleting)
	r.PATCH("/somePatch", patching)

	// Listen and server on 0.0.0.0:8080
	r.Run(":8080")
>>>>>>> 592af302
}
```

#### Parameters in path

```go
func main() {
<<<<<<< HEAD
    r := gin.Default()
    
    r.GET("/user/:name", func(c *gin.Context) {
        name := c.Params.ByName("name")
        message := "Hello "+name
        c.String(200, message)
    })

    r.GET("/user/:name/:action", func(c *gin.Context) {
        name := c.Params.ByName("name")
        action := c.Params.ByName("action")
        message := name + " is " + action
        c.String(200, message)
    })

    // Listen and server on 0.0.0.0:8080
    r.Run(":8080")
=======
	r := gin.Default()

	r.GET("/user/:name", func(c *gin.Context) {
		name := c.Params.ByName("name")
		message := "Hello " + name
		c.String(200, message)
	})

	// Listen and server on 0.0.0.0:8080
	r.Run(":8080")
>>>>>>> 592af302
}
```


#### Grouping routes
```go
func main() {
	r := gin.Default()

	// Simple group: v1
	v1 := r.Group("/v1")
	{
		v1.POST("/login", loginEndpoint)
		v1.POST("/submit", submitEndpoint)
		v1.POST("/read", readEndpoint)
	}

	// Simple group: v2
	v2 := r.Group("/v2")
	{
		v2.POST("/login", loginEndpoint)
		v2.POST("/submit", submitEndpoint)
		v2.POST("/read", readEndpoint)
	}

	// Listen and server on 0.0.0.0:8080
	r.Run(":8080")
}
```


#### Blank Gin without middlewares by default

Use

```go
r := gin.New()
```
instead of

```go
r := gin.Default()
```


#### Using middlewares
```go
func main() {
	// Creates a router without any middleware by default
	r := gin.New()

	// Global middlewares
	r.Use(gin.Logger())
	r.Use(gin.Recovery())

	// Per route middlewares, you can add as many as you desire.
	r.GET("/benchmark", MyBenchLogger(), benchEndpoint)

	// Authorization group
	// authorized := r.Group("/", AuthRequired())
	// exactly the same than:
	authorized := r.Group("/")
	// per group middlewares! in this case we use the custom created
	// AuthRequired() middleware just in the "authorized" group.
	authorized.Use(AuthRequired())
	{
		authorized.POST("/login", loginEndpoint)
		authorized.POST("/submit", submitEndpoint)
		authorized.POST("/read", readEndpoint)

		// nested group
		testing := authorized.Group("testing")
		testing.GET("/analytics", analyticsEndpoint)
	}

	// Listen and server on 0.0.0.0:8080
	r.Run(":8080")
}
```


#### JSON parsing and validation

```go
type LoginJSON struct {
	User     string `json:"user" binding:"required"`
	Password string `json:"password" binding:"required"`
}

func main() {
	r := gin.Default()

	r.POST("/login", func(c *gin.Context) {
		var json LoginJSON

		// If EnsureBody returns false, it will write automatically the error
		// in the HTTP stream and return a 400 error. If you want custom error
		// handling you should use: c.ParseBody(interface{}) error
		if c.EnsureBody(&json) {
			if json.User == "manu" && json.Password == "123" {
				c.JSON(200, gin.H{"status": "you are logged in"})
			} else {
				c.JSON(401, gin.H{"status": "unauthorized"})
			}
		}
	})

	// Listen and server on 0.0.0.0:8080
	r.Run(":8080")
}
```

#### XML, and JSON rendering

```go
func main() {
	r := gin.Default()

	// gin.H is a shortcup for map[string]interface{}
	r.GET("/someJSON", func(c *gin.Context) {
		c.JSON(200, gin.H{"message": "hey", "status": 200})
	})

	r.GET("/moreJSON", func(c *gin.Context) {
		// You also can use a struct
		var msg struct {
			Name    string `json:"user"`
			Message string
			Number  int
		}
		msg.Name = "Lena"
		msg.Message = "hey"
		msg.Number = 123
		// Note that msg.Name becomes "user" in the JSON
		// Will output  :   {"user": "Lena", "Message": "hey", "Number": 123}
		c.JSON(200, msg)
	})

	r.GET("/someXML", func(c *gin.Context) {
		c.XML(200, gin.H{"message": "hey", "status": 200})
	})

	// Listen and server on 0.0.0.0:8080
	r.Run(":8080")
}
```


####HTML rendering

Using LoadHTMLTemplates()

```go
func main() {
	r := gin.Default()
	r.LoadHTMLTemplates("templates/*")
	r.GET("/index", func(c *gin.Context) {
		obj := gin.H{"title": "Main website"}
		c.HTML(200, "index.tmpl", obj)
	})

	// Listen and server on 0.0.0.0:8080
	r.Run(":8080")
}
```

You can also use your own html template render

```go
import "html/template"

func main() {
	r := gin.Default()
	html := template.Must(template.ParseFiles("file1", "file2"))
	r.HTMLTemplates = html

	// Listen and server on 0.0.0.0:8080
	r.Run(":8080")
}
```


#### Custom Middlewares

```go
func Logger() gin.HandlerFunc {
<<<<<<< HEAD
    return func(c *gin.Context) {
        t := time.Now()

        // Set example variable
        c.Set("example", "12345")

        // before request

        c.Next()

        // after request
        latency := time.Since(t)
        log.Print(latency)

        // access the status we are sending
        status := c.Writer.Status()
        log.Println(status)
    }
}

func main() {
    r := gin.New()
    r.Use(Logger())

    r.GET("/test", func(c *gin.Context){
        example := c.MustGet("example").(string)

        // it would print: "12345"
        log.Println(example)
    })

    // Listen and server on 0.0.0.0:8080
    r.Run(":8080")
=======
	return func(c *gin.Context) {
		t := time.Now()

		// Set example variable
		c.Set("example", "12345")

		// before request

		c.Next()

		// after request
		latency := time.Since(t)
		log.Print(latency)
	}
}

func main() {
	r := gin.New()
	r.Use(Logger())

	r.GET("/test", func(c *gin.Context) {
		example := r.Get("example").(string)

		// it would print: "12345"
		log.Println(example)
	})

	// Listen and server on 0.0.0.0:8080
	r.Run(":8080")
>>>>>>> 592af302
}
```

#### Using BasicAuth() middleware
```go
// similate some private data
var secrets = gin.H{
	"foo":    gin.H{"email": "foo@bar.com", "phone": "123433"},
	"austin": gin.H{"email": "austin@example.com", "phone": "666"},
	"lena":   gin.H{"email": "lena@guapa.com", "phone": "523443"},
}

func main() {
	r := gin.Default()

	// Group using gin.BasicAuth() middleware
	// gin.Accounts is a shortcut for map[string]string
	authorized := r.Group("/admin", gin.BasicAuth(gin.Accounts{
		"foo":    "bar",
		"austin": "1234",
		"lena":   "hello2",
		"manu":   "4321",
	}))

	// /admin/secrets endpoint
	// hit "localhost:8080/admin/secrets
	authorized.GET("/secrets", func(c *gin.Context) {
		// get user, it was setted by the BasicAuth middleware
		user := c.Get(gin.AuthUserKey).(string)
		if secret, ok := secrets[user]; ok {
			c.JSON(200, gin.H{"user": user, "secret": secret})
		} else {
			c.JSON(200, gin.H{"user": user, "secret": "NO SECRET :("})
		}
	})

	// Listen and server on 0.0.0.0:8080
	r.Run(":8080")
}
```


#### Goroutines inside a middleware
When starting inside a middleware or handler, you **SHOULD NOT** use the original context inside it, you have to use a read-only copy.

```go
func main() {
	r := gin.Default()

	r.GET("/long_async", func(c *gin.Context) {
		// create copy to be used inside the goroutine
		c_cp := c.Copy()
		go func() {
			// simulate a long task with time.Sleep(). 5 seconds
			time.Sleep(5 * time.Second)

			// note than you are using the copied context "c_cp", IMPORTANT
			log.Println("Done! in path " + c_cp.Req.URL.Path)
		}()
	})


	r.GET("/long_sync", func(c *gin.Context) {
		// simulate a long task with time.Sleep(). 5 seconds
		time.Sleep(5 * time.Second)

		// since we are NOT using a goroutine, we do not have to copy the context
		log.Println("Done! in path " + c.Req.URL.Path)
	})

    // Listen and server on 0.0.0.0:8080
    r.Run(":8080")
}
```

#### Custom HTTP configuration

Use `http.ListenAndServe()` directly, like this:

```go
func main() {
	router := gin.Default()
	http.ListenAndServe(":8080", router)
}
```
or

```go
func main() {
	router := gin.Default()

	s := &http.Server{
		Addr:           ":8080",
		Handler:        router,
		ReadTimeout:    10 * time.Second,
		WriteTimeout:   10 * time.Second,
		MaxHeaderBytes: 1 << 20,
	}
	s.ListenAndServe()
}
```<|MERGE_RESOLUTION|>--- conflicted
+++ resolved
@@ -62,21 +62,6 @@
 
 ```go
 func main() {
-<<<<<<< HEAD
-    // Creates a gin router + logger and recovery (crash-free) middlewares
-    r := gin.Default()
-    
-    r.GET("/someGet", getting)
-    r.POST("/somePost", posting)
-    r.PUT("/somePut", putting)
-    r.DELETE("/someDelete", deleting)
-    r.PATCH("/somePatch", patching)
-    r.HEAD("/someHead", head)
-    r.OPTIONS("/someOptions", options)
-
-    // Listen and server on 0.0.0.0:8080
-    r.Run(":8080")
-=======
 	// Creates a gin router + logger and recovery (crash-free) middlewares
 	r := gin.Default()
 
@@ -85,10 +70,11 @@
 	r.PUT("/somePut", putting)
 	r.DELETE("/someDelete", deleting)
 	r.PATCH("/somePatch", patching)
-
-	// Listen and server on 0.0.0.0:8080
-	r.Run(":8080")
->>>>>>> 592af302
+	r.HEAD("/someHead", head)
+	r.OPTIONS("/someOptions", options)
+
+	// Listen and server on 0.0.0.0:8080
+	r.Run(":8080")
 }
 ```
 
@@ -96,36 +82,23 @@
 
 ```go
 func main() {
-<<<<<<< HEAD
-    r := gin.Default()
-    
-    r.GET("/user/:name", func(c *gin.Context) {
-        name := c.Params.ByName("name")
-        message := "Hello "+name
-        c.String(200, message)
-    })
-
-    r.GET("/user/:name/:action", func(c *gin.Context) {
-        name := c.Params.ByName("name")
-        action := c.Params.ByName("action")
-        message := name + " is " + action
-        c.String(200, message)
-    })
-
-    // Listen and server on 0.0.0.0:8080
-    r.Run(":8080")
-=======
 	r := gin.Default()
 
 	r.GET("/user/:name", func(c *gin.Context) {
 		name := c.Params.ByName("name")
-		message := "Hello " + name
+		message := "Hello "+name
 		c.String(200, message)
 	})
 
-	// Listen and server on 0.0.0.0:8080
-	r.Run(":8080")
->>>>>>> 592af302
+	r.GET("/user/:name/:action", func(c *gin.Context) {
+		name := c.Params.ByName("name")
+		action := c.Params.ByName("action")
+		message := name + " is " + action
+		c.String(200, message)
+	})
+
+	// Listen and server on 0.0.0.0:8080
+	r.Run(":8080")
 }
 ```
 
@@ -312,41 +285,6 @@
 
 ```go
 func Logger() gin.HandlerFunc {
-<<<<<<< HEAD
-    return func(c *gin.Context) {
-        t := time.Now()
-
-        // Set example variable
-        c.Set("example", "12345")
-
-        // before request
-
-        c.Next()
-
-        // after request
-        latency := time.Since(t)
-        log.Print(latency)
-
-        // access the status we are sending
-        status := c.Writer.Status()
-        log.Println(status)
-    }
-}
-
-func main() {
-    r := gin.New()
-    r.Use(Logger())
-
-    r.GET("/test", func(c *gin.Context){
-        example := c.MustGet("example").(string)
-
-        // it would print: "12345"
-        log.Println(example)
-    })
-
-    // Listen and server on 0.0.0.0:8080
-    r.Run(":8080")
-=======
 	return func(c *gin.Context) {
 		t := time.Now()
 
@@ -360,6 +298,10 @@
 		// after request
 		latency := time.Since(t)
 		log.Print(latency)
+
+		// access the status we are sending
+		status := c.Writer.Status()
+		log.Println(status)
 	}
 }
 
@@ -376,7 +318,6 @@
 
 	// Listen and server on 0.0.0.0:8080
 	r.Run(":8080")
->>>>>>> 592af302
 }
 ```
 
